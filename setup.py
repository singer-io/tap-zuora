#!/usr/bin/env python

from setuptools import setup

setup(name='tap-zuora',
      version='1.0.2',
      description='Singer.io tap for extracting data from the Zuora API',
      author='Stitch',
      url='https://singer.io',
      classifiers=['Programming Language :: Python :: 3 :: Only'],
      py_modules=['tap_zuora'],
      install_requires=[
<<<<<<< HEAD
          'singer-python==5.1.1',
=======
          'singer-python==5.1.0',
>>>>>>> c5d8247d
          'requests==2.12.4',
          'pendulum==1.2.0',
      ],
      entry_points='''
          [console_scripts]
          tap-zuora=tap_zuora:main
      ''',
      packages=['tap_zuora'],
)<|MERGE_RESOLUTION|>--- conflicted
+++ resolved
@@ -10,11 +10,7 @@
       classifiers=['Programming Language :: Python :: 3 :: Only'],
       py_modules=['tap_zuora'],
       install_requires=[
-<<<<<<< HEAD
           'singer-python==5.1.1',
-=======
-          'singer-python==5.1.0',
->>>>>>> c5d8247d
           'requests==2.12.4',
           'pendulum==1.2.0',
       ],
