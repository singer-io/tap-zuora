--- conflicted
+++ resolved
@@ -146,7 +146,6 @@
         deleted = Aqua.deleted_records_available(stream)
         payload = Aqua.make_payload(stream_name, project, query, partner_id, deleted)
 
-<<<<<<< HEAD
         # NB - 4/5/19 - We used to include incrementalTime parameter in
         # the payload, but we started seeing truncated csv files. We were
         # told by zuora support that including the incrementalTime in the
@@ -162,16 +161,7 @@
         # inc_pen = pendulum.parse(start_date)
         # inc_pen = inc_pen.astimezone(pendulum.timezone("America/Los_Angeles"))
         # payload["incrementalTime"] = inc_pen.strftime(Aqua.ZOQL_DATE_FORMAT)
-=======
-        if stream.get("replication_key"):
-            # Incremental time must be in Pacific time
-            # https://knowledgecenter.zuora.com/DC_Developers/T_Aggregate_Query_API/B_Submit_Query/e_Post_Query_with_Retrieval_Time#Request_Parameters
-            start_date = state["bookmarks"][stream["tap_stream_id"]][stream["replication_key"]]
-            inc_pen = pendulum.parse(start_date)
-            inc_pen = inc_pen.astimezone(pendulum.timezone("America/Los_Angeles"))
-            payload["incrementalTime"] = inc_pen.strftime(Aqua.PARAMETER_DATE_FORMAT)
-
->>>>>>> 1fd43bdf
+
         return payload
 
     @staticmethod
