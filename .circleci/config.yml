version: 2
jobs:
  build:
    docker:
      - image: 218546966473.dkr.ecr.us-east-1.amazonaws.com/circle-ci:stitch-tap-tester
    steps:
      - checkout
      - run:
          name: 'Setup virtual env'
          command: |
            pyenv global 3.8.10
            # we switch to 3.8.10 to install the venv because the tap is incompatible with python 3.9+ xml module
            python3 -m venv /usr/local/share/virtualenvs/tap-zuora
            source /usr/local/share/virtualenvs/tap-zuora/bin/activate
            pip install .[dev]
            pyenv global 3.9.6
<<<<<<< HEAD
      # - run:
      #     name: 'pylint'
      #     command: |
      #       source /usr/local/share/virtualenvs/tap-zuora/bin/activate
      #       pylint tap_zuora -d "$PYLINT_DISABLE_LIST,missing-docstring,line-too-long,too-many-locals,too-many-arguments,bad-whitespace,no-else-return,unused-argument"
=======
      - run:
          name: 'pylint'
          command: |
            source /usr/local/share/virtualenvs/tap-zuora/bin/activate
            pylint tap_zuora -d C,R,W
>>>>>>> 6fc86595
      - add_ssh_keys
      - run:
          name: 'Unit Tests'
          command: |
            source /usr/local/share/virtualenvs/tap-zuora/bin/activate
            pip install nose coverage
            nosetests --with-coverage --cover-erase --cover-package=tap_zuora --cover-html-dir=htmlcov tests/unittests
            coverage html
      - run:
          name: 'Integration Tests'
          command: |
            aws s3 cp s3://com-stitchdata-dev-deployment-assets/environments/tap-tester/tap_tester_sandbox dev_env.sh
            source dev_env.sh
            source /usr/local/share/virtualenvs/tap-tester/bin/activate
            run-test --tap=tap-zuora tests
workflows:
  version: 2
  commit:
    jobs:
      - build:
          context: circleci-user
  build_daily:
    triggers:
      - schedule:
          cron: "0 0 * * *"
          filters:
            branches:
              only:
                - master
    jobs:
      - build:
          context: circleci-user<|MERGE_RESOLUTION|>--- conflicted
+++ resolved
@@ -14,19 +14,11 @@
             source /usr/local/share/virtualenvs/tap-zuora/bin/activate
             pip install .[dev]
             pyenv global 3.9.6
-<<<<<<< HEAD
-      # - run:
-      #     name: 'pylint'
-      #     command: |
-      #       source /usr/local/share/virtualenvs/tap-zuora/bin/activate
-      #       pylint tap_zuora -d "$PYLINT_DISABLE_LIST,missing-docstring,line-too-long,too-many-locals,too-many-arguments,bad-whitespace,no-else-return,unused-argument"
-=======
       - run:
           name: 'pylint'
           command: |
             source /usr/local/share/virtualenvs/tap-zuora/bin/activate
             pylint tap_zuora -d C,R,W
->>>>>>> 6fc86595
       - add_ssh_keys
       - run:
           name: 'Unit Tests'
